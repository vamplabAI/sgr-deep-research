from typing import Literal, Type

from openai import pydantic_function_tool
from openai.types.chat import ChatCompletionFunctionToolParam

from sgr_deep_research.core.agents.sgr_agent import SGRResearchAgent
from sgr_deep_research.core.models import AgentStatesEnum
from sgr_deep_research.core.tools import (
    BaseTool,
    # ClarificationTool,
    CreateReportTool,
    FinalAnswerTool,
    ReasoningTool,
    WebSearchTool,
    research_agent_tools,
    system_agent_tools,
)
from sgr_deep_research.services import MCP2ToolConverter
from sgr_deep_research.settings import get_config

config = get_config()


class SGRToolCallingResearchAgent(SGRResearchAgent):
    """Agent that uses OpenAI native function calling to select and execute
    tools based on SGR like reasoning scheme."""

    name: str = "sgr_tool_calling_agent"

    def __init__(
        self,
        task: str,
        toolkit: list[Type[BaseTool]] | None = None,
        max_clarifications: int = 3,
        max_searches: int = 4,
        max_iterations: int = 10,
    ):
        super().__init__(
            task=task,
            toolkit=toolkit,
            max_clarifications=max_clarifications,
            max_iterations=max_iterations,
            max_searches=max_searches,
        )
        self.toolkit = [
            *system_agent_tools,
            *research_agent_tools,
            *MCP2ToolConverter().toolkit,
            *(toolkit if toolkit else []),
        ]
        self.tool_choice: Literal["required"] = "required"

    async def _prepare_tools(self) -> list[ChatCompletionFunctionToolParam]:
        """Prepare available tools for current agent state and progress."""
        tools = set(self.toolkit)
        if self._context.iteration >= self.max_iterations:
            tools = {
                ReasoningTool,
                CreateReportTool,
                FinalAnswerTool,
            }
        # if self._context.clarifications_used >= self.max_clarifications:
        #     tools -= {
        #         ClarificationTool,
        #     }
        if self._context.searches_used >= self.max_searches:
            tools -= {
                WebSearchTool,
            }
<<<<<<< HEAD
        return [pydantic_function_tool(tool, name=tool.tool_name) for tool in tools]
=======
        return [pydantic_function_tool(tool, name=tool.tool_name, description="") for tool in tools]
>>>>>>> 37f67c25

    async def _reasoning_phase(self) -> ReasoningTool:
        async with self.openai_client.chat.completions.stream(
            model=config.openai.model,
            messages=await self._prepare_context(),
            max_tokens=config.openai.max_tokens,
            temperature=config.openai.temperature,
            tools=await self._prepare_tools(),
            tool_choice={"type": "function", "function": {"name": ReasoningTool.tool_name}},
        ) as stream:
            async for event in stream:
                if event.type == "chunk":
                    self.streaming_generator.add_chunk(event.chunk)
            reasoning: ReasoningTool = (
                (await stream.get_final_completion()).choices[0].message.tool_calls[0].function.parsed_arguments
            )
        self.conversation.append(
            {
                "role": "assistant",
                "content": None,
                "tool_calls": [
                    {
                        "type": "function",
                        "id": f"{self._context.iteration}-reasoning",
                        "function": {
                            "name": reasoning.tool_name,
                            "arguments": reasoning.model_dump_json(),
                        },
                    }
                ],
            }
        )
        tool_call_result = await reasoning(self._context)
        self.conversation.append(
            {"role": "tool", "content": tool_call_result, "tool_call_id": f"{self._context.iteration}-reasoning"}
        )
        self._log_reasoning(reasoning)
        return reasoning

    async def _select_action_phase(self, reasoning: ReasoningTool) -> BaseTool:
        async with self.openai_client.chat.completions.stream(
            model=config.openai.model,
            messages=await self._prepare_context(),
            max_tokens=config.openai.max_tokens,
            temperature=config.openai.temperature,
            tools=await self._prepare_tools(),
            tool_choice=self.tool_choice,
        ) as stream:
            async for event in stream:
                if event.type == "chunk":
                    self.streaming_generator.add_chunk(event.chunk)
<<<<<<< HEAD
=======
        completion = await stream.get_final_completion()
        try:
            tool = completion.choices[0].message.tool_calls[0].function.parsed_arguments
        except (IndexError, AttributeError, TypeError):
            # LLM returned a text response instead of a tool call - treat as completion
            final_content = completion.choices[0].message.content or "Task completed successfully"
            tool = AgentCompletionTool(
                reasoning="Agent decided to complete the task",
                completed_steps=[final_content],
                status=AgentStatesEnum.COMPLETED,
            )
>>>>>>> 37f67c25

        completion = await stream.get_final_completion()

        try:
            tool = completion.choices[0].message.tool_calls[0].function.parsed_arguments
        except (IndexError, AttributeError, TypeError):
            # LLM returned a text response instead of a tool call - treat as completion
            final_content = completion.choices[0].message.content or "Task completed successfully"
            tool = FinalAnswerTool(
                reasoning="Agent decided to complete the task",
                completed_steps=[final_content],
                status=AgentStatesEnum.COMPLETED,
            )
        if not isinstance(tool, BaseTool):
            raise ValueError("Selected tool is not a valid BaseTool instance")
        self.conversation.append(
            {
                "role": "assistant",
                "content": reasoning.remaining_steps[0] if reasoning.remaining_steps else "Completing",
                "tool_calls": [
                    {
                        "type": "function",
                        "id": f"{self._context.iteration}-action",
                        "function": {
                            "name": tool.tool_name,
                            "arguments": tool.model_dump_json(),
                        },
                    }
                ],
            }
        )
        self.streaming_generator.add_tool_call(
            f"{self._context.iteration}-action", tool.tool_name, tool.model_dump_json()
        )
        return tool<|MERGE_RESOLUTION|>--- conflicted
+++ resolved
@@ -67,11 +67,7 @@
             tools -= {
                 WebSearchTool,
             }
-<<<<<<< HEAD
-        return [pydantic_function_tool(tool, name=tool.tool_name) for tool in tools]
-=======
         return [pydantic_function_tool(tool, name=tool.tool_name, description="") for tool in tools]
->>>>>>> 37f67c25
 
     async def _reasoning_phase(self) -> ReasoningTool:
         async with self.openai_client.chat.completions.stream(
@@ -123,8 +119,6 @@
             async for event in stream:
                 if event.type == "chunk":
                     self.streaming_generator.add_chunk(event.chunk)
-<<<<<<< HEAD
-=======
         completion = await stream.get_final_completion()
         try:
             tool = completion.choices[0].message.tool_calls[0].function.parsed_arguments
@@ -136,7 +130,6 @@
                 completed_steps=[final_content],
                 status=AgentStatesEnum.COMPLETED,
             )
->>>>>>> 37f67c25
 
         completion = await stream.get_final_completion()
 
