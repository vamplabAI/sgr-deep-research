--- conflicted
+++ resolved
@@ -25,21 +25,6 @@
         raise FileNotFoundError(f"Prompt file not found: {user_file_path} or {lib_file_path}")
 
     @classmethod
-<<<<<<< HEAD
-    @cache
-    def get_system_prompt(cls) -> str:
-        return cls._load_prompt_file(config.prompts.system_prompt_file)
-
-    @classmethod
-    def get_initial_user_request(cls, task: str) -> str:
-        template = cls._load_prompt_file("initial_user_request.txt")
-        return template.format(task=task, current_date=datetime.now().strftime("%Y-%m-%d %H:%M:%S"))
-
-    @classmethod
-    def get_clarification_template(cls, clarifications: str) -> str:
-        template = cls._load_prompt_file("clarification_response.txt")
-        return template.format(clarifications=clarifications, current_date=datetime.now().strftime("%Y-%m-%d %H:%M:%S"))
-=======
     def get_system_prompt(cls, sources: list[SourceData], available_tools: list[BaseTool]) -> str:
         sources_formatted = "\n".join([str(source) for source in sources])
         template = cls._load_prompt_file(config.prompts.system_prompt_file)
@@ -54,5 +39,4 @@
                 sources_formatted=sources_formatted,
             )
         except KeyError as e:
-            raise KeyError(f"Missing placeholder in system prompt template: {e}") from e
->>>>>>> 88a6d5f7
+            raise KeyError(f"Missing placeholder in system prompt template: {e}") from e