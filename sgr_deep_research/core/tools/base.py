from __future__ import annotations

import json
import logging
import operator
from abc import ABC
from functools import reduce
from typing import TYPE_CHECKING, Annotated, ClassVar, Literal, Type, TypeVar

from fastmcp import Client
from pydantic import BaseModel, Field, create_model

from sgr_deep_research.core.models import AgentStatesEnum
from sgr_deep_research.settings import get_config

if TYPE_CHECKING:
    from sgr_deep_research.core.models import ResearchContext

<<<<<<< HEAD
=======
config = get_config()
>>>>>>> 88a6d5f7
logger = logging.getLogger(__name__)


class BaseTool(BaseModel):
    """Class to provide tool handling capabilities."""

    tool_name: ClassVar[str] = None
    description: ClassVar[str] = None

    async def __call__(self, context: ResearchContext) -> str:
        """Result should be a string or dumped json."""
        raise NotImplementedError("Execute method must be implemented by subclass")

    def __init_subclass__(cls, **kwargs):
        super().__init_subclass__(**kwargs)
        cls.tool_name = cls.tool_name or cls.__name__.lower()
        cls.description = cls.description or cls.__doc__ or ""


class MCPBaseTool(BaseTool):
    """Base model for MCP Tool schema."""

    _client: ClassVar[Client | None] = None

    async def __call__(self, _context) -> str:
        payload = self.model_dump()
        try:
            async with self._client:
                result = await self._client.call_tool(self.tool_name, payload)
                return json.dumps([m.model_dump_json() for m in result.content], ensure_ascii=False)[
                    : config.mcp.context_limit
                ]
        except Exception as e:
            logger.error(f"Error processing MCP tool {self.tool_name}: {e}")
            return f"Error: {e}"


class ClarificationTool(BaseTool):
    """Ask clarifying questions when facing ambiguous request.

    Keep all fields concise - brief reasoning, short terms, and clear questions.
    """

    reasoning: str = Field(description="Why clarification is needed (1-2 sentences MAX)", max_length=200)
    unclear_terms: list[str] = Field(
        description="List of unclear terms (brief, 1-3 words each)",
        min_length=1,
        max_length=3,
    )
    assumptions: list[str] = Field(
        description="Possible interpretations (short, 1 sentence each)",
        min_length=2,
        max_length=3,
    )
    questions: list[str] = Field(
        description="3 specific clarifying questions (short and direct)",
        min_length=3,
        max_length=3,
    )

    async def __call__(self, context: ResearchContext) -> str:
        return "\n".join(self.questions)


class GeneratePlanTool(BaseTool):
    """Generate research plan.

    Useful to split complex request into manageable steps.
    """

    reasoning: str = Field(description="Justification for research approach")
    research_goal: str = Field(description="Primary research objective")
    planned_steps: list[str] = Field(description="List of 3-4 planned steps", min_length=3, max_length=4)
    search_strategies: list[str] = Field(description="Information search strategies", min_length=2, max_length=3)

    async def __call__(self, context: ResearchContext) -> str:
        return self.model_dump_json(
            indent=2,
            exclude={
                "reasoning",
            },
        )


class AdaptPlanTool(BaseTool):
    """Adapt research plan based on new findings."""

    reasoning: str = Field(description="Why plan needs adaptation based on new data")
    original_goal: str = Field(description="Original research goal")
    new_goal: str = Field(description="Updated research goal")
    plan_changes: list[str] = Field(description="Specific changes made to plan", min_length=1, max_length=3)
    next_steps: list[str] = Field(description="Updated remaining steps", min_length=2, max_length=4)

    async def __call__(self, context: ResearchContext) -> str:
        return self.model_dump_json(
            indent=2,
            exclude={
                "reasoning",
            },
        )


class FinalAnswerTool(BaseTool):
    """Finalize research task and complete agent execution after all steps are
    completed."""

    reasoning: str = Field(description="Why task is now complete")
    completed_steps: list[str] = Field(description="Summary of completed steps", min_length=1, max_length=5)
    answer: str = Field(description="Comprehensive final answer to the research task")
    status: Literal[AgentStatesEnum.COMPLETED, AgentStatesEnum.FAILED] = Field(description="Task completion status")

    async def __call__(self, context: ResearchContext) -> str:
        context.state = self.status
        context.execution_result = self.answer
        return self.model_dump_json(
            indent=2,
        )


class ReasoningTool(BaseTool):
    """Agent Core - Determines next reasoning step with adaptive planning.

    Keep all text fields concise and focused.
    """

    # Reasoning chain - step-by-step thinking process (helps stabilize model)
    reasoning_steps: list[str] = Field(
        description="Step-by-step reasoning (brief, 1 sentence each)",
        min_length=2,
        max_length=3,
    )

    # Reasoning and state assessment
    current_situation: str = Field(
        description="Current research situation (2-3 sentences MAX)",
        max_length=300,
    )
    plan_status: str = Field(
        description="Status of current plan (1 sentence)",
        max_length=150,
    )
    enough_data: bool = Field(
        default=False,
        description="Sufficient data collected for comprehensive report?",
    )

    # Next step planning
    remaining_steps: list[str] = Field(
        description="1-3 remaining steps (brief, action-oriented)",
        min_length=1,
        max_length=3,
    )
    task_completed: bool = Field(description="Is the research task finished?")

    async def __call__(self, *args, **kwargs):
        return self.model_dump_json(
            indent=2,
        )


T = TypeVar("T", bound=BaseTool)


class NextStepToolStub(ReasoningTool, ABC):
    """SGR Core - Determines next reasoning step with adaptive planning, choosing appropriate tool
    (!) Stub class for correct autocomplete. Use NextStepToolsBuilder"""

    function: T = Field(description="Select the appropriate tool for the next step")


class DiscriminantToolMixin(BaseModel):
    tool_name_discriminator: str = Field(..., description="Tool name discriminator")

    def model_dump(self, *args, **kwargs):
        # it could cause unexpected field issues if not excluded
        exclude = kwargs.pop("exclude", set())
        exclude = exclude.union({"tool_name_discriminator"})
        return super().model_dump(*args, exclude=exclude, **kwargs)


class NextStepToolsBuilder:
    """SGR Core - Builder for NextStepTool with dynamic union tool function type on
    pydantic models level."""

    @classmethod
    def _create_discriminant_tool(cls, tool_class: Type[T]) -> Type[BaseModel]:
        """Create discriminant version of tool with tool_name as instance
        field."""

        return create_model(
            f"D_{tool_class.__name__}",
            __base__=(tool_class, DiscriminantToolMixin),  # the order matters here
            tool_name_discriminator=(Literal[tool_class.tool_name], Field(..., description="Tool name discriminator")),
        )  # noqa

    @classmethod
    def _create_tool_types_union(cls, tools_list: list[Type[T]]) -> Type:
        """Create discriminated union of tools."""
        if len(tools_list) == 1:
            return cls._create_discriminant_tool(tools_list[0])
        # SGR inference struggles with choosing right schema otherwise
        discriminant_tools = [cls._create_discriminant_tool(tool) for tool in tools_list]
        union = reduce(operator.or_, discriminant_tools)
        return Annotated[union, Field()]

    @classmethod
    def build_NextStepTools(cls, tools_list: list[Type[T]]) -> Type[NextStepToolStub]:  # noqa
        return create_model(
            "NextStepTools",
            __base__=NextStepToolStub,
            function=(cls._create_tool_types_union(tools_list), Field()),
        )


# TODO: оставляем или убираем?
system_agent_tools = [
    # ClarificationTool,
    GeneratePlanTool,
    AdaptPlanTool,
    FinalAnswerTool,
    ReasoningTool,
]<|MERGE_RESOLUTION|>--- conflicted
+++ resolved
@@ -16,10 +16,7 @@
 if TYPE_CHECKING:
     from sgr_deep_research.core.models import ResearchContext
 
-<<<<<<< HEAD
-=======
 config = get_config()
->>>>>>> 88a6d5f7
 logger = logging.getLogger(__name__)
 
 
