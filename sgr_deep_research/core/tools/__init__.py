--- conflicted
+++ resolved
@@ -43,9 +43,6 @@
     # Tool Collections
     "system_agent_tools",
     "research_agent_tools",
-<<<<<<< HEAD
     "confluence_agent_tools",
-=======
     "MCPBaseTool",
->>>>>>> 88a6d5f7
 ]